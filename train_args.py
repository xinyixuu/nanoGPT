--- conflicted
+++ resolved
@@ -318,10 +318,7 @@
     training_group.add_argument('--num_samples', type=int, default=1, help="Number of generated samples during sampling.")
     training_group.add_argument('--temperature', type=float, default=0.8, help="Temperature for predictions (1.0 = normal, < 1.0 = less random).")
     training_group.add_argument('--top_k', type=int, nargs='+', default=[1, 2, 5, 10], help="Retain only the top_k most likely tokens (used in sample.py).")
-<<<<<<< HEAD
     training_group.add_argument('--softmax_threshold', type=float, default=None, help="Retain only the top_k most likely tokens (used in sample.py).")
-=======
-    training_group.add_argument('--softmax_threshold', type=float, nargs='?', const=0.5, default=None, help="Enable softmax threshold sampling. Only considers tokens with a probability within this percentage of the top probability. Use without a value for default 50%% (0.5), or provide one e.g. '--softmax_threshold 0.2'. Overrides --top_k.")
     training_group.add_argument(
         '--cosine_penalty',
         type=float,
@@ -331,8 +328,6 @@
              "Use alone for defaults (N=5, alpha=1.0). "
              "Optionally provide lookback window N and penalty strength alpha. Ex: --cosine_penalty 5 1.5"
     )
-
->>>>>>> 512cd850
     training_group.add_argument('--eval_dataset', type=str, default=None, help="Optional dataset name for custom evaluation splits.")
     training_group.add_argument('--quantization_data_file', type=str, default=None, help="If set, export quantized weights/activations to a specified file (pkl).")
 
