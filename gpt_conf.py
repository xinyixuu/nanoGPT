from dataclasses import dataclass, field, asdict, fields
from typing import List
import json
@dataclass
class GPTConfig:
    block_size: int = 1024
    vocab_size: int = 50304 # GPT-2 vocab_size of 50257, padded up to nearest multiple of 64 for efficiency
    n_layer: int = 12
    n_head: int = 12
    n_kv_group: int = 12
    n_embd: int = 768

    # Steering Vectors
    ## Where to intercept
    apply_vector_at_layer_idx: int = None
    obtain_vector_at_layer_idx: int = None
    use_lsv: bool = False
    lsv_index: int = None
    lsv_dataset_num: int = None
    lsv_variant: str = "one_hot"
    apply_lsv_at_layer_idx: int = None

    ## Files to insert or obtain vectors from
    apply_vector_file: str = None
    apply_vector_scaling_factor: float = 1.0
    obtain_vector_file: str = None

    # If Factorizing:
    n_embd_wte: int = None

    # weight tying
    n_embd_wte_scale_tying: bool = True

    # wte import/export
    import_wte_freeze: bool = False
    import_wte_npy: str = None
    export_wte_npy: str = None
    export_wte_each_eval: bool = False

    # scaling matrices import/export
    import_scale_matrices_freeze: bool = False
    import_scale_matrices_npz: str = None
    export_scale_matrices_npz: str = None
    export_scale_matrices_each_eval: bool = False

    dropout: float = 0.0
    window_size: int = None
<<<<<<< HEAD
    using_flex_attn: bool = False
=======
>>>>>>> 3802e52f
    gate: bool = False
    use_moe: bool = False
    moe_layer_freq: int = 2
    n_experts: int = 8
    moe_top_k: int = 2
    moe_router_scheme: str = "softmax"

    # Logging options
    softmax_io_logging: bool = False
    consmax_beta_gamma_logging: bool = False
    plot_statistics: bool = False
    softmax_io_log_interval: int = 1

    # Training options
    ## Gradient Checkpointing - More memory efficient (can do long contexts), but is slower
    use_gradient_checkpointing: bool = False
    recompute_backward_pass: bool = False

    ## Flash attention
    disable_flash_attention: bool = False

    # MLP Options
    use_parallel_mlp: bool = False
    mlp_variant: str = "mlp"
    mlp_expansion_factor: int = 4

    ## KAN Option
    kan_poly_order: int = 3
    kan_base_activation: str = "silu"
    kan_middle_layers: List[int] = field(default_factory=lambda: [])

    # Shared parameters
    # MLP
    shared_mlp_size: int = 1
    shared_mlp_sym: bool = False
    # ATTN
    shared_attn_size: int = 1
    shared_attn_sym: bool = False

    # Softmax Alternatives and Options
    softmax_variant_attn: str = "softmax" # Choices: "softmax" "softermax" "sigsoftmax" "polymax" "strongermax" "consmax"
    softmax_variant_output: str = "softmax" # Choices: "softmax" "softermax" "sigsoftmax" "polymax" "strongermax" "consmax"

    ## General Options
    div_by_seq_len: bool = False # for supported functions will divide by seq length

    ## ConSmax Options
    consmax_initial_beta: float = 2.0 # beta adjustment
    consmax_initial_gamma: float = 100.0 # denominator adjustment
    consmax_base: float = 2.0 # base to utilize for ConSmax
    consmax_use_euler_base: bool = True # use 'e' as base for ConSmax, default

    ## ConSmaxV2 Special Options
    consmax_per_head: bool = True # different beta gamma per head
    consmax_v2_clamping: bool = True
    consmax_v2_clamp_value: float = 80.0

    ## SaturatingConSmax Special options (otherwise same as ConSmax)
    consmax_saturation: float = 11.0 # for SaturatingConSmax saturation point
    consmax_learnable_beta: bool = True
    consmax_learnable_gamma: bool = True

    ## Softermax options
    softermax_use_xmax: bool = True # Softermax Option active is softermax selected - True: uses (x - x_max) normalization; False: removes normalization (potential overflow)

    ## Polymax options
    polymax_x_intercept: float = -100.0
    polymax_y_intercept: float = 1.0
    polymax_power: float = 2.0
    polymax_divisor: float = 1000.0

    ## SigSoftmaxBase
    sigsoftmax_use_euler_base: bool = True # use 'e' as base for Constantmax
    sigsoftmax_base: float = 2.0 # denominator to utilize for Constantmax

    ## Strongermax options
    strongermax_strength: float = 2.0 # Softermax with option of 'stronger' (larger integer) bases
    strongermax_sum_to_1: bool = False
    strongermax_divisor: float = 1.0
    strongermax_use_xmax: bool = True
    strongermax_xmax_guess: float = 1.0
    strongermax_overflow_recompute: bool = False

    ## ExpPolymax options
    exppolymax_use_euler_base: bool = True
    exppolymax_base: float = 2.719
    exppolymax_y_intercept: float = 1.0
    exppolymax_power: float = 2.0
    exppolymax_divisor: float = 1.0

    ## Softplus options
    softplus_divisor: float = 256.0

    ## ReLUMax options
    relumax_divisor: float = 256.0

    ## ReLUMax options
    relu2max_divisor: float = 256.0

    ## SigmoidMax options
    sigmoidmax_divisor: float = 256.0

    ## Squareplus options
    squareplus_divisor: float = 256.0

    # Positional Embeddings Variations
    use_abs_pos_embeddings: bool = True # Note: one can use this AND rotary embeddings
    use_fire_embeddings: bool = False
    shared_fire_embeddings: bool = False
    use_rotary_embeddings: bool = False
    sym_rot_num_angles: int = 512
    rope_variant: str = "rope" # options: "shortrope", "rope"
    rope_length: int = 8 # number of embeddings to use in shortrope

    ## Embedding Intialization Options
    embedding_mean_init: float= 0.0
    embedding_std_init: float= 0.02

    ## FIRE Options (Functional Interpolation for Relative Positional Encoding)
    fire_log_bias: float = 1.0
    fire_num_hidden_layers: int = 1
    fire_mlp_width: int = 32
    fire_init_c: float = 0.1
    fire_init_L: float = 512.0
    fire_outermost_sigma: bool = False

    # Structuring Options, remember to compile the model
    use_post_ln: bool = False

    # Layernorm Alternatives and Options
    norm_variant_attn: str = "rmsnorm"
    norm_variant_output: str = "rmsnorm"
    bias: bool = False # True: bias in Linears and LayerNorms, like GPT-2. False: a bit better and faster
    prmsnorm_pct: float = 0.0625
    krmsnorm_num: float = 10
    krmsnorm_quantize_type: str = 'int8'
    krmsnorm_enable_gain: bool = True
    krmsnorm_selection_type: str = 'last'
    krmsnorm_recompute_percentage: float = 0.05

    # Activation Alternatives
    activation_variant: str = "gelu"

    # Linear Alternatives
    linear_variant_attn: str = "linear"
    linear_variant_mlp: str = "linear"
    linear_variant_q: str = None
    linear_variant_k: str = None
    linear_variant_v: str = None
    linear_variant_attn_proj: str = None
    linear_variant_mlp_up: str = None
    linear_variant_mlp_down: str = None

    ## Linear Initialization Options
    linear_mean_init: float= 0.0
    linear_std_init: float= 0.02

    # Quantizations

    ## Embedding Quantizations
    quantize_wte: bool = False
    quantize_wpe: bool = False
    quantize_wte_method: str = "affine_quant"
    quantize_wte_bits: int = 8
    quantize_wpe_method: str = "affine_quant"
    quantize_wpe_bits: int = 8

    ## Activation Quantizations
    activations_quant_method: str = "affine_quant"
    quantize_attn_act: bool = False
    quantize_attn_act_bits: int = 8
    quantize_attn_act_input: bool = False
    quantize_attn_act_input_bits: int = None
    quantize_attn_act_qk_mult_q_input: bool = False
    quantize_attn_act_qk_mult_q_input_bits: int = None
    quantize_attn_act_qk_mult_k_input: bool = False
    quantize_attn_act_qk_mult_k_input_bits: int = None
    quantize_attn_act_softmax_input: bool = False
    quantize_attn_act_softmax_input_bits: int = None
    quantize_attn_act_pv_mult_p_input: bool = False
    quantize_attn_act_pv_mult_p_input_bits: int = None
    quantize_attn_act_pv_mult_v_input: bool = False
    quantize_attn_act_pv_mult_v_input_bits: int = None
    quantize_attn_act_pv_mult_output: bool = False
    quantize_attn_act_pv_mult_output_bits: int = None
    quantize_attn_act_output: bool = False
    quantize_attn_act_output_bits: int = None
    quantize_mlp_act: bool = False
    quantize_mlp_act_bits: int = 8
    quantize_mlp_act_input: bool = False
    quantize_mlp_act_input_bits: int = None
    quantize_mlp_act_activation_input: bool = False
    quantize_mlp_act_activation_input_bits: int = None
    quantize_mlp_act_activation_output: bool = False
    quantize_mlp_act_activation_output_bits: int = None
    quantize_mlp_act_output: bool = False
    quantize_mlp_act_output_bits: int = None
    store_activations: bool = False

    ## Linear Quantizations
    quantize_linear_method: str = "affine_quant"
    quantize_linear_bits: int = 8
    quantize_linear_attn_q_method: str = None
    quantize_linear_attn_q_bits: int = None
    quantize_linear_attn_k_method: str = None
    quantize_linear_attn_k_bits: int = None
    quantize_linear_attn_v_method: str = None
    quantize_linear_attn_v_bits: int = None
    quantize_linear_attn_proj_method: str = None
    quantize_linear_attn_proj_bits: int = None
    quantize_linear_mlp_up_method: str = None
    quantize_linear_mlp_up_bits: int = None
    quantize_linear_mlp_down_method: str = None
    quantize_linear_mlp_down_bits: int = None
    quantization_warmup_iters: int = 100

    @classmethod
    def from_json(cls, filename: str):
        try:
            with open(filename, 'r') as json_file:
                config_dict = json.load(json_file)

            # Get all field names of the dataclass
            field_names = {f.name for f in fields(cls)}

            # Filter the loaded dict to only include valid fields
            filtered_dict = {k: v for k, v in config_dict.items() if k in field_names}

            # Create and return a new instance
            return cls(**filtered_dict)
        except FileNotFoundError:
            print(f"Error: File '{filename}' not found.")
            return None
        except json.JSONDecodeError:
            print(f"Error: File '{filename}' is not a valid JSON file.")
            return None
        except TypeError as e:
            print(f"Error: Invalid data in JSON file. {str(e)}")
            return None

    def to_json(self, filename: str):
        """
        Function to save a GPTConfig object as json to be used for later model creation

        input:
        - fout: string = filename of saved config file

        """
        conf_dict = asdict(self)

        with open(filename, 'w') as json_file:
            json.dump(conf_dict, json_file)
<|MERGE_RESOLUTION|>--- conflicted
+++ resolved
@@ -45,10 +45,8 @@
 
     dropout: float = 0.0
     window_size: int = None
-<<<<<<< HEAD
-    using_flex_attn: bool = False
-=======
->>>>>>> 3802e52f
+    use_flex_attn: bool = None
+
     gate: bool = False
     use_moe: bool = False
     moe_layer_freq: int = 2
